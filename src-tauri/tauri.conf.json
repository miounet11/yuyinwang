{
  "build": {
    "beforeDevCommand": "npm run dev",
    "beforeBuildCommand": "npm run build",
    "devPath": "http://localhost:1420",
    "distDir": "../dist"
  },
    "package": {
      "productName": "Recording King",
<<<<<<< HEAD
      "version": "5.5.1"
=======
      "version": "5.6.1"
>>>>>>> 0fa6018a
    },
  "tauri": {
    "allowlist": {
      "all": false,
      "shell": {
        "all": false,
        "open": true
      },
      "dialog": {
        "all": false,
        "open": true,
        "save": true,
        "message": true,
        "ask": true,
        "confirm": true
      },
      "fs": {
        "all": false,
        "readFile": true,
        "writeFile": true,
        "readDir": true,
        "createDir": true,
        "removeDir": true,
        "removeFile": true,
        "exists": true,
        "scope": ["$AUDIO", "$DOWNLOAD", "$DOCUMENT", "$DESKTOP", "$HOME/Library/Application Support/spokenly-clone"]
      },
      "path": {
        "all": true
      },
      "globalShortcut": {
        "all": true
      },
      "window": {
        "all": true
      },
      "os": {
        "all": true
      },
      "shell": {
        "all": false,
        "open": "^x-apple\\.systempreferences:.*"
      }
    },
    "bundle": {
      "active": true,
      "identifier": "com.recordingking.app",
      "targets": "all",
      "copyright": "Copyright © 2025 Recording King. All rights reserved.",
      "category": "Productivity",
      "shortDescription": "Recording King - AI语音转录工具",
      "longDescription": "Recording King是一个功能强大的AI语音转录桌面应用，支持实时录音、多模型转录、全局快捷键等高级功能。",
      "icon": [
        "icons/32x32.png",
        "icons/128x128.png", 
        "icons/128x128@2x.png"
      ],
      "macOS": {
        "frameworks": [],
        "minimumSystemVersion": "10.13",
        "exceptionDomain": "",
        "entitlements": "./Entitlements.plist",
        "signingIdentity": null,
        "hardenedRuntime": false
      },
      "windows": {
        "certificateThumbprint": null,
        "digestAlgorithm": "sha256",
        "timestampUrl": "",
        "tsp": false,
        "webviewInstallMode": {
          "type": "downloadBootstrapper"
        },
        "allowDowngrades": true,
        "nsis": {
          "displayLanguageSelector": true,
          "installerIcon": null,
          "installMode": "currentUser",
          "languages": ["English", "SimpChinese"],
          "template": null
        }
      }
    },
    "security": {
      "csp": "default-src 'self'; connect-src 'self' https://api.openai.com https://api.deepgram.com https://ly.gl173.com https://ttkk.inping.com; media-src 'self'; script-src 'self' 'unsafe-inline'; style-src 'self' 'unsafe-inline'; img-src 'self' data: https:; font-src 'self' data:;"
    },
    "updater": {
      "active": false
    },
    "windows": [
      {
        "fullscreen": false,
        "resizable": true,
        "title": "Recording King",
        "width": 1100,
        "height": 700,
        "visible": true,
        "center": true,
        "minWidth": 900,
        "minHeight": 600
      }
    ],
    "systemTray": {
      "iconPath": "icons/icon.png",
      "iconAsTemplate": true,
      "menuOnLeftClick": false
    }
  }
}<|MERGE_RESOLUTION|>--- conflicted
+++ resolved
@@ -7,11 +7,7 @@
   },
     "package": {
       "productName": "Recording King",
-<<<<<<< HEAD
-      "version": "5.5.1"
-=======
-      "version": "5.6.1"
->>>>>>> 0fa6018a
+      "version": "5.7.0"
     },
   "tauri": {
     "allowlist": {
