[package]
name = "recording-king"
<<<<<<< HEAD
version = "5.5.1"
=======
version = "5.6.1"
>>>>>>> 0fa6018a
description = "Recording King - AI-powered speech-to-text desktop application"
authors = ["Recording King Team"]
edition = "2021"

[build-dependencies]
tauri-build = { version = "1.5", features = [] }

[dependencies]
tauri = { version = "1.5", features = [ "os-all", "fs-read-file", "dialog-open", "fs-remove-file", "dialog-message", "path-all", "fs-remove-dir", "dialog-ask", "fs-exists", "window-all", "dialog-confirm", "global-shortcut-all", "dialog-save", "fs-write-file", "fs-read-dir", "fs-create-dir", "shell-open", "global-shortcut", "system-tray"] }
serde = { version = "1.0", features = ["derive"] }
serde_json = "1.0"
cpal = "0.15"
tokio = { version = "1", features = ["full"] }
ringbuf = "0.3"
crossbeam-channel = "0.5"
once_cell = "1.19"
rand = "0.8"
reqwest = { version = "0.11", features = ["json", "multipart", "stream"] }
hound = "3.5"
uuid = { version = "1.0", features = ["v4"] }
directories = "5.0"
parking_lot = "0.12"
chrono = "0.4"
futures-util = "0.3"
sysinfo = "0.30"
cocoa = "0.25"
objc = "0.2"
core-graphics = "0.23"
whisper-rs = { version = "0.12", features = ["metal"] }
rusqlite = { version = "0.37", features = ["bundled", "chrono"] }
notify = "5.0"
num_cpus = "1.16"
rdev = "0.5.3"
url = "2.5"
tempfile = "3.8"
# 音频解码和处理依赖
symphonia = { version = "0.5", features = ["all"] }
sha2 = "0.10"
hex = "0.4"
regex = "1.11.1"
r2d2 = "0.8.10"
r2d2_sqlite = "0.31.0"
async-trait = "0.1"

[features]
default = ["custom-protocol"]
custom-protocol = ["tauri/custom-protocol"]<|MERGE_RESOLUTION|>--- conflicted
+++ resolved
@@ -1,10 +1,6 @@
 [package]
 name = "recording-king"
-<<<<<<< HEAD
-version = "5.5.1"
-=======
-version = "5.6.1"
->>>>>>> 0fa6018a
+version = "5.7.0"
 description = "Recording King - AI-powered speech-to-text desktop application"
 authors = ["Recording King Team"]
 edition = "2021"
