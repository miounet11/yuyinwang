--- conflicted
+++ resolved
@@ -1,11 +1,7 @@
 {
   "name": "recording-king",
   "private": true,
-<<<<<<< HEAD
-  "version": "5.5.1",
-=======
-  "version": "5.6.1",
->>>>>>> 0fa6018a
+  "version": "5.7.0",
   "type": "module",
   "scripts": {
     "dev": "vite",
